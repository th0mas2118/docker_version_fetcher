--- conflicted
+++ resolved
@@ -142,27 +142,16 @@
             for repo, repo_updates_list in repo_updates.items():
                 message += f"📦 **{repo}**\n"
                 
-<<<<<<< HEAD
                 # Trouver la version la plus récente disponible pour ce repository
                 latest_version = None
                 for update in repo_updates_list:
                     if not latest_version or update['latest_tag'] > latest_version:
                         latest_version = update['latest_tag']
                 
-=======
->>>>>>> f081dab3
                 # Lister toutes les versions actuelles qui doivent être mises à jour
                 current_versions = [update['current_tag'] for update in repo_updates_list]
                 current_versions.sort()
                 
-<<<<<<< HEAD
-=======
-                # Trouver la dernière version disponible
-                latest_versions = [update['latest_tag'] for update in repo_updates_list]
-                latest_versions.sort(reverse=True)
-                latest_version = latest_versions[0] if latest_versions else ''
-                
->>>>>>> f081dab3
                 if len(current_versions) > 1:
                     message += f"  • Versions actuelles: {', '.join(current_versions)}\n"
                 else:
@@ -172,12 +161,8 @@
                 
                 # Ajouter le nom du conteneur si disponible
                 containers = [update.get('container_name', '') for update in repo_updates_list if 'container_name' in update]
-<<<<<<< HEAD
-                if containers and all(containers):
-=======
                 containers = [c for c in containers if c]  # Filtrer les valeurs vides
                 if containers:
->>>>>>> f081dab3
                     message += f"  • Conteneurs concernés: {', '.join(containers)}\n"
                 
                 message += "\n"
